# Copyright (c) 2013 Shotgun Software Inc.
#
# CONFIDENTIAL AND PROPRIETARY
#
# This work is provided "AS IS" and subject to the Shotgun Pipeline Toolkit
# Source Code License included in this distribution package. See LICENSE.
# By accessing, using, copying or modifying this work you indicate your
# agreement to the Shotgun Pipeline Toolkit Source Code License. All rights
# not expressly granted therein are reserved by Shotgun Software Inc.
#

description: Apps and engines loaded when a Shot is loaded. Since std VFX config template
  has a file system structure which is centered around pipeline steps, this environment
  is largely empty. Most of the work takes place on a level in the file system where
  both a shot and a pipeline step is available - e.g Shot ABC, modeling, so all apps
  for loading, publishing etc. are located in the shot_step environment. This environment
  mostly contains utility apps and the tank work files app, which lets you choose
  a task to work on and load associated content into an application.

#################################################################################################
# include common definitions for all the launchers that are used to start maya, nuke etc.

includes: [./includes/app_launchers.yml, ./includes/common_apps.yml]

#################################################################################################
# define all the items that should appear in this environment

engines:

  tk-3dsmax:
    apps:
        tk-multi-workfiles: '@workfiles'
        tk-multi-about: '@about'
        tk-multi-screeningroom: '@launch_screeningroom'
    debug_logging: false
    location: {name: tk-3dsmax, type: app_store, version: v0.3.2}

  tk-maya:
    apps:
        tk-multi-workfiles: '@workfiles-launch-at-startup'
        tk-multi-about: '@about'
        tk-multi-screeningroom: '@launch_screeningroom'
    compatibility_dialog_min_version: 2015
    debug_logging: false
    location: {name: tk-maya, type: app_store, version: v0.4.2}
    menu_favourites:
    - {app_instance: tk-multi-workfiles, name: Shotgun File Manager...}
    template_project: null
    use_sgtk_as_menu_name: false

  tk-motionbuilder:
    apps: 
        tk-multi-workfiles: '@workfiles'
        tk-multi-about: '@about'
        tk-multi-screeningroom: '@launch_screeningroom'
    debug_logging: false
    location: {name: tk-motionbuilder, type: app_store, version: v0.3.0}
    menu_favourites:
    - {app_instance: tk-multi-workfiles, name: Shotgun File Manager...}
    use_sgtk_as_menu_name: false

  tk-nuke:
    apps:
        tk-multi-workfiles: '@workfiles'
        tk-multi-about: '@about'
        tk-multi-screeningroom: '@launch_screeningroom'
    compatibility_dialog_min_version: 9
    debug_logging: false
    favourite_directories: []
    location: {name: tk-nuke, type: app_store, version: v0.2.23}
    menu_favourites:
    - {app_instance: tk-multi-workfiles, name: Shotgun File Manager...}
    project_favourite_name: Shotgun Current Project
    use_sgtk_as_menu_name: false

  tk-photoshop:
    apps:
        tk-multi-workfiles: '@workfiles'
        tk-multi-about: '@about'
        tk-multi-screeningroom: '@launch_screeningroom'
    debug_logging: false
    location: {name: tk-photoshop, type: app_store, version: v0.2.0}

  tk-shell:
    apps:
<<<<<<< HEAD
      tk-multi-screeningroom: '@launch_screeningroom'
      tk-shotgun-launch3dsmax: '@launch_3dsmax'
      tk-shotgun-launchmaya: '@launch_maya'
      tk-shotgun-launchnuke: '@launch_nuke'
      tk-shotgun-launchphotoshop: '@launch_photoshop'
=======
        tk-multi-screeningroom: '@launch_screeningroom'
        tk-multi-launch3dsmax: '@launch_3dsmax'
        tk-multi-launchmaya: '@launch_maya'
        tk-multi-launchmotionbuilder: '@launch_motionbuilder'
        tk-multi-launchnuke: '@launch_nuke'
        tk-multi-launchphotoshop: '@launch_photoshop'
        tk-multi-launchsoftimage: '@launch_softimage'
    debug_logging: false
>>>>>>> 250cd72e
    location: {name: tk-shell, type: app_store, version: v0.4.0}

  tk-softimage:
    apps:
        tk-multi-workfiles: '@workfiles'
        tk-multi-about: '@about'
        tk-multi-screeningroom: '@launch_screeningroom'
    debug_logging: false
    location: {name: tk-softimage, type: app_store, version: v0.3.0}
    menu_favourites:
    - {app_instance: tk-multi-workfiles, name: Shotgun File Manager...}
    template_project: null

frameworks:
  tk-framework-softimageqt_v1.0.1:
    location: {name: tk-framework-softimageqt, type: app_store, version: v1.0.1}
  tk-framework-widget_v0.1.18:
    location: {name: tk-framework-widget, type: app_store, version: v0.1.18}<|MERGE_RESOLUTION|>--- conflicted
+++ resolved
@@ -49,7 +49,7 @@
     use_sgtk_as_menu_name: false
 
   tk-motionbuilder:
-    apps: 
+    apps:
         tk-multi-workfiles: '@workfiles'
         tk-multi-about: '@about'
         tk-multi-screeningroom: '@launch_screeningroom'
@@ -83,13 +83,6 @@
 
   tk-shell:
     apps:
-<<<<<<< HEAD
-      tk-multi-screeningroom: '@launch_screeningroom'
-      tk-shotgun-launch3dsmax: '@launch_3dsmax'
-      tk-shotgun-launchmaya: '@launch_maya'
-      tk-shotgun-launchnuke: '@launch_nuke'
-      tk-shotgun-launchphotoshop: '@launch_photoshop'
-=======
         tk-multi-screeningroom: '@launch_screeningroom'
         tk-multi-launch3dsmax: '@launch_3dsmax'
         tk-multi-launchmaya: '@launch_maya'
@@ -97,8 +90,6 @@
         tk-multi-launchnuke: '@launch_nuke'
         tk-multi-launchphotoshop: '@launch_photoshop'
         tk-multi-launchsoftimage: '@launch_softimage'
-    debug_logging: false
->>>>>>> 250cd72e
     location: {name: tk-shell, type: app_store, version: v0.4.0}
 
   tk-softimage:
