--- conflicted
+++ resolved
@@ -40,18 +40,11 @@
         tk-multi-launchphotoshop: '@launch_photoshop'
         tk-multi-launchsoftimage: '@launch_softimage'
         tk-multi-screeningroom: '@launch_screeningroom'
-<<<<<<< HEAD
-
     collapse_rules:  
     - {button_label: '$app', match: 'Launch $app', menu_label: None}
-
-=======
-    collapse_rules:
-    - {button_label: $app, match: Launch $app, menu_label: None}
     debug_logging: false
     default_group: Studio
->>>>>>> 2d94c9d0
     groups:
     - matches: ['*Hiero*', '*Houdini*', '*Mari*', '*Max*', '*Maya*', '*Motion*', '*Nuke*', '*Photoshop*', '*Softimage*']
       name: Creative Tools
